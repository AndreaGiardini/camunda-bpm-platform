package com.camunda.fox.cycle.connector.vfs;

import java.io.ByteArrayInputStream;
import java.io.ByteArrayOutputStream;
import java.io.File;
import java.io.IOException;
import java.io.InputStream;
import java.io.OutputStream;
import java.util.ArrayList;
import java.util.Collections;
import java.util.Date;
import java.util.List;
import java.util.logging.Level;
import java.util.logging.Logger;

import org.apache.commons.io.IOUtils;
import org.apache.commons.vfs2.FileContent;
import org.apache.commons.vfs2.FileObject;
import org.apache.commons.vfs2.FileSystemException;
import org.apache.commons.vfs2.FileSystemManager;
import org.apache.commons.vfs2.FileType;
import org.apache.commons.vfs2.VFS;

import com.camunda.fox.cycle.connector.Connector;
import com.camunda.fox.cycle.connector.ConnectorNode;
import com.camunda.fox.cycle.connector.ConnectorNodeType;
import com.camunda.fox.cycle.connector.ContentInformation;
import com.camunda.fox.cycle.connector.Secured;
import com.camunda.fox.cycle.connector.util.ConnectorNodeComparator;
import com.camunda.fox.cycle.entity.ConnectorConfiguration;
import com.camunda.fox.cycle.exception.CycleException;
import com.camunda.fox.cycle.util.IoUtil;

public class VfsConnector extends Connector {

  public static final String BASE_PATH_KEY = "BASE_PATH";
  public static final String DEFAULT_BASE_PATH = "file://" + System.getProperty("user.home") + File.separatorChar + "cycle" + File.separatorChar;
  
  private static Logger logger = Logger.getLogger(VfsConnector.class.getSimpleName());

  private String basePath;

  @Secured
  @Override
  public List<ConnectorNode> getChildren(ConnectorNode node) {
    List<ConnectorNode> nodes = new ArrayList<ConnectorNode>();
    
    try {
      FileObject fileObject = getFileObject(node);
      
      if (fileObject.getType() == FileType.FILE) {
        return Collections.<ConnectorNode>emptyList();
      }
      
      FileObject[] children = fileObject.getChildren();
      
<<<<<<< HEAD
      for ( FileObject file : children )
      {
          String baseName = file.getName().getBaseName();
          ConnectorNode node = new ConnectorNode(parent.getId()+File.separatorChar+baseName, baseName, getId());
          if (file.getType() == FileType.FILE) {
            node.setType(ConnectorNodeType.FILE);
          } else {
            node.setType(ConnectorNodeType.FOLDER);
          }
          node.setConnectorId(this.getConfiguration().getId());
          /**
           * it's not possible to get last modified date from symlinks
           */
          try {
            node.setLastModified(new Date(file.getContent().getLastModifiedTime()));
          }catch (Exception exception) {
            logger.fine("Could not set last modified time");
          }
          
          nodes.add(node);
=======
      for (FileObject file: children) {
        String baseName = file.getName().getBaseName();
        ConnectorNode child = new ConnectorNode(node.getId() + "/" + baseName, baseName, getId());
        child.setType(extractFileType(file));

        /**
         * it's not possible to get last modified date from symlinks
         */
        try {
          child.setLastModified(new Date(file.getContent().getLastModifiedTime()));
        } catch (Exception exception) {
          logger.fine("Could not set last modified time");
        }

        nodes.add(child);
>>>>>>> f420bcf8
      }

      // Sort
      Collections.sort(nodes, new ConnectorNodeComparator());
      return nodes;
    } catch (FileSystemException e) {
      throw new CycleException(e);
    }
  }

  @Secured
  @Override
  public InputStream getContent(ConnectorNode node) {
    try {
      FileObject file = getFileObject(node);
      // may only return the contents of existing objects
      if (!file.exists()) {
        return null;
      }
      
      // may only return the contents of files
      if (file.getType() != FileType.FILE) {
        return null;
      }
      
      InputStream is = file.getContent().getInputStream();
      ByteArrayOutputStream os = new ByteArrayOutputStream();
      
      IOUtils.copy(is, os);
      IOUtils.closeQuietly(is);
      
      return new ByteArrayInputStream(os.toByteArray());
    } catch (FileSystemException e) {
      throw new CycleException(e);
    } catch (IOException e) {
      throw new CycleException(e);
    }
  }

  @Override
  public void init(ConnectorConfiguration config) {
    basePath = config.getProperties().get(BASE_PATH_KEY);
    
    // Load base path from system property, e.g. ${user.home} if it is passed
    if (basePath.matches("\\$\\{.*\\}")) {
      String systemProperty = basePath.substring(2, basePath.length() - 1);
      String systemPropertyValue = System.getProperty(basePath.substring(2, basePath.length() - 1));
      if (systemPropertyValue != null) {
        try {
          basePath = new File(systemPropertyValue).toURI().toString();
          logger.info("Loading base path from system property " + systemProperty + ": " + basePath);
        } catch (Exception e) {
          logger.log(Level.WARNING, "Could not read base path from system property "+  basePath);
          basePath = DEFAULT_BASE_PATH;
        }
      }
    }
  }

  @Secured
  @Override
  public ConnectorNode getRoot() {
    ConnectorNode rootNode = new ConnectorNode("/", "/");
    rootNode.setType(ConnectorNodeType.FOLDER);
    return rootNode;
  }

  @Secured
  @Override
  public ContentInformation updateContent(ConnectorNode node, InputStream newContent)  throws Exception {
    
    try {
      FileObject fileObject = getFileObject(node);
      
      if (!fileObject.exists()) {
        throw new CycleException("File '" + node.getLabel() + "' does not exist.");
      }
      
      if (fileObject.getType() != FileType.FILE) {
        throw new CycleException("Unable to update content of file '" + node.getLabel() + "': Assigned file is not a file.");
      }

      FileContent content = fileObject.getContent();
      OutputStream os = content.getOutputStream();
      IOUtils.copy(newContent, os);
      os.flush();
      IoUtil.closeSilently(os);
      content.close();

      return getContentInformation(node);
    } catch (FileSystemException e) {
      throw new CycleException("Could not update file contents", e);
    }
  }

  @Override
  public ConnectorNode getNode(String id) {
    try {
      FileSystemManager fsManager = VFS.getManager();
      FileObject file = fsManager.resolveFile(basePath + id);
      
      if (!file.exists()) {
        return null;
      }
      
      String baseName = file.getName().getBaseName();
      ConnectorNode node = new ConnectorNode(id, baseName);
      node.setType(extractFileType(file));
      
      return node;
    } catch (Exception e) {
      throw new CycleException(e);
    }
  }

  @Override
<<<<<<< HEAD
  public ConnectorNode createNode(String parentId, String id, String label, ConnectorNodeType type) {
=======
  public ConnectorNode createNode(String id, String label, ConnectorNodeType type) {
    
    if (type == null || type == ConnectorNodeType.UNSPECIFIED) {
      throw new IllegalArgumentException("Must specify a valid node type");
    }
    
>>>>>>> f420bcf8
    try {
      FileSystemManager fsManager = VFS.getManager();
      FileObject file = fsManager.resolveFile(basePath + id);
      
      if (type.isFile()) {
        file.createFile();
      } else {
        file.createFolder();
      }
      
      return new ConnectorNode(id, label, type);
    } catch (Exception e) {
      throw new CycleException(e);
    }
  }

  @Override
  public void deleteNode(ConnectorNode node) {
    try {
      FileSystemManager fsManager = VFS.getManager();
      FileObject fileObject;

      fileObject = fsManager.resolveFile(basePath + node.getId());
      fileObject.delete();

    } catch (Exception e) {
      throw new CycleException(e);
    }
  }
  
  @Secured
  @Override
  public ContentInformation getContentInformation(ConnectorNode node) {
    try {
      return getContentInformation(getFileObject(node));
    } catch (FileSystemException e) {
      throw new RuntimeException("Content information unavailable", e);
    }
  }

  private ContentInformation getContentInformation(FileObject file) throws FileSystemException {
    if (!file.exists()) {
      return ContentInformation.notFound();
    } else
    if (file.getType() != FileType.FILE) {
      throw new IllegalArgumentException("Can only get content information from files");
    } else {
      return new ContentInformation(true, getLastModifiedDate(file));
    }
  }

  /**
   * Returns the last modified date of a file object or null if 
   * the object denotes a directory.
   * 
   * @param file
   * @return the last modified date or null
   * 
   * @throws FileSystemException 
   */
  private Date getLastModifiedDate(FileObject file) throws FileSystemException {
    if (file.getType() != FileType.FILE) {
      return null;
    } else {
      return new Date(file.getContent().getLastModifiedTime());
    }
  }
  
  /**
   * Returns a {@link FileObject} from the underlaying file system. 
   * 
   * Never returns null but throws a {@link FileSystemException} if the file system cannot be accessed.
   * 
   * @param path
   * @return the file object
   * 
   * @throws FileSystemException 
   */
  private FileObject getFileObject(ConnectorNode node) throws FileSystemException {
    String path = getTypedNodeSpecificPath(node);
    
    FileSystemManager fsManager = VFS.getManager();
    return fsManager.resolveFile(basePath + path);
  }
  
  private ConnectorNodeType extractFileType(FileObject file) throws FileSystemException {
    
    if (file.getType() != FileType.FILE) {
      // TODO: What is with the other types?
      return ConnectorNodeType.FOLDER;
    }
    
    String name = file.getName().getBaseName();
    if (name.endsWith(".xml") || name.endsWith(".bpmn")) {
      return ConnectorNodeType.BPMN_FILE;
    } else 
    if (name.endsWith(".png")) {
      return ConnectorNodeType.PNG_FILE;
    } else {
      return ConnectorNodeType.ANY_FILE;
    }
  }

  /**
   * Returns a file path specific to the given node type.
   * May override the current file name with something apropriate.
   * 
   * @param node
   * @return 
   */
  private String getTypedNodeSpecificPath(ConnectorNode node) {
    String path = node.getId();
    switch (node.getType()) {
      case PNG_FILE:
        int pointIndex = path.lastIndexOf(".");
        return path.substring(0, pointIndex) + ".png";
      default: 
        return path;
    }
  }
}<|MERGE_RESOLUTION|>--- conflicted
+++ resolved
@@ -54,28 +54,6 @@
       
       FileObject[] children = fileObject.getChildren();
       
-<<<<<<< HEAD
-      for ( FileObject file : children )
-      {
-          String baseName = file.getName().getBaseName();
-          ConnectorNode node = new ConnectorNode(parent.getId()+File.separatorChar+baseName, baseName, getId());
-          if (file.getType() == FileType.FILE) {
-            node.setType(ConnectorNodeType.FILE);
-          } else {
-            node.setType(ConnectorNodeType.FOLDER);
-          }
-          node.setConnectorId(this.getConfiguration().getId());
-          /**
-           * it's not possible to get last modified date from symlinks
-           */
-          try {
-            node.setLastModified(new Date(file.getContent().getLastModifiedTime()));
-          }catch (Exception exception) {
-            logger.fine("Could not set last modified time");
-          }
-          
-          nodes.add(node);
-=======
       for (FileObject file: children) {
         String baseName = file.getName().getBaseName();
         ConnectorNode child = new ConnectorNode(node.getId() + "/" + baseName, baseName, getId());
@@ -91,7 +69,6 @@
         }
 
         nodes.add(child);
->>>>>>> f420bcf8
       }
 
       // Sort
@@ -208,16 +185,12 @@
   }
 
   @Override
-<<<<<<< HEAD
   public ConnectorNode createNode(String parentId, String id, String label, ConnectorNodeType type) {
-=======
-  public ConnectorNode createNode(String id, String label, ConnectorNodeType type) {
     
     if (type == null || type == ConnectorNodeType.UNSPECIFIED) {
       throw new IllegalArgumentException("Must specify a valid node type");
     }
     
->>>>>>> f420bcf8
     try {
       FileSystemManager fsManager = VFS.getManager();
       FileObject file = fsManager.resolveFile(basePath + id);
