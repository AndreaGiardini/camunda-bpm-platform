--- conflicted
+++ resolved
@@ -10,11 +10,7 @@
   <parent>
     <groupId>com.camunda.fox</groupId>
     <artifactId>fox-platform-jboss</artifactId>
-<<<<<<< HEAD
     <version>6.0.sprint18-SNAPSHOT</version>
-=======
-    <version>1.19.0.CR-SNAPSHOT</version>
->>>>>>> 7c935bf7
   </parent>
 
   <properties>
@@ -77,7 +73,7 @@
                 </copy>
                 
                 <replace dir="target/modules" token="@project.version@" value="${project.version}">
-                  <include name="**/module.xml" />
+                  <include name="**/module.xml"/>
                 </replace>                
               </target>
             </configuration>
