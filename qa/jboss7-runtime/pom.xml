
<project xmlns="http://maven.apache.org/POM/4.0.0" xmlns:xsi="http://www.w3.org/2001/XMLSchema-instance" xsi:schemaLocation="http://maven.apache.org/POM/4.0.0 http://maven.apache.org/xsd/maven-4.0.0.xsd">
  <modelVersion>4.0.0</modelVersion>

  <artifactId>fox-platform-qa-jboss-runtime</artifactId>
  <packaging>pom</packaging>

  <name>fox platform EE - qa jboss7 test runtime</name>
  
  <properties>
    <jboss.server.location>../../jbossas71/assembly/target/camunda-fox-ce-${project.version}/camunda-fox-ce-${project.version}/server</jboss.server.location>
  </properties>

  <parent>
    <groupId>com.camunda.fox</groupId>
    <artifactId>fox-platform-qa</artifactId>
<<<<<<< HEAD
    <version>6.0.sprint18-SNAPSHOT</version>
=======
    <version>1.19.0.CR-SNAPSHOT</version>
>>>>>>> 7c935bf7
  </parent>

  <dependencies>
    <dependency>
      <!-- make sure it comes after assembly in the build -->
      <groupId>com.camunda.fox</groupId>
      <artifactId>fox-platform-jboss-assembly</artifactId>
      <version>${project.version}</version>
      <type>pom</type>
    </dependency>
    <dependency>
      <groupId>mysql</groupId>
      <artifactId>mysql-connector-java</artifactId>
      <scope>test</scope>
    </dependency>
  </dependencies>

  <build>
    <plugins>
      <plugin>
        <groupId>org.apache.maven.plugins</groupId>
        <artifactId>maven-antrun-plugin</artifactId>
        <version>1.7</version>
        <executions>
          <execution>
            <id>copy-distro</id>
            <phase>package</phase>
            <goals>
              <goal>run</goal>
            </goals>
            <configuration>
              <target unless="maven.test.skip">
                <copy todir="target">
                  <fileset dir="${jboss.server.location}" />
                </copy>
                
                <copy todir="target/jboss-as-${version.jboss.as}/" overwrite="true">
                  <fileset dir="src/main/" />
                </copy>
                
                <!-- remove activiti test classes from engine -->
                
<<<<<<< HEAD
                <unzip src="target/jboss-as-${version.jboss.as}/modules/com/camunda/fox/fox-engine/main/fox-engine-${project.version}.jar" dest="target/fox-engine" />
=======
                <unzip src="target/jboss-as-${version.jboss.as}/modules/com/camunda/fox/fox-engine/main/fox-engine-${project.version}.jar" 
                       dest="target/fox-engine" />
>>>>>>> 7c935bf7

                <delete dir="target/fox-engine/org/activiti/engine/impl/test" />
                
                <delete file="target/jboss-as-${version.jboss.as}/modules/com/camunda/fox/fox-engine/main/fox-engine-${project.version}.jar" />
                
<<<<<<< HEAD
                <zip destfile="target/jboss-as-${version.jboss.as}/modules/com/camunda/fox/fox-engine/main/fox-engine-${project.version}.jar" basedir="target/fox-engine" />
=======
                <zip destfile="target/jboss-as-${version.jboss.as}/modules/com/camunda/fox/fox-engine/main/fox-engine-${project.version}.jar"
                     basedir="target/fox-engine" />
>>>>>>> 7c935bf7
              </target>
            </configuration>
          </execution>
          <execution>
            <id>copy-test-dependencies</id>
            <phase>package</phase>
            <goals>
              <goal>run</goal>
            </goals>
            <configuration>
              <target unless="maven.test.skip">
                <dependencyfilesets scopes="test" />
                
                <copy todir="target/jboss-as-${version.jboss.as}/modules" flatten="false">
                  <fileset refid="maven.project.dependencies" />
                  <regexpmapper from="^(.*)/([^/]+)/([^/]*)$$" to="\1/main/\3" handledirsep="yes" />
                </copy>

                <copy todir="target/jboss-as-${version.jboss.as}/modules" flatten="false">
                  <fileset dir="src/main/modules" />
                </copy>
              </target>
            </configuration>
          </execution>
        </executions>
      </plugin>
    </plugins>
  </build>

  <profiles>
    <profile>
      <id>install-test-runtime</id>
      <build>
        <plugins>
          <plugin>
            <groupId>org.apache.maven.plugins</groupId>
            <artifactId>maven-assembly-plugin</artifactId>
            <version>2.3</version>
            <executions>
              <execution>
                <id>assemble</id>
                <phase>package</phase>
                <goals>
                  <goal>single</goal>
                </goals>
                <configuration>
                  <descriptors>
                    <descriptor>assembly.xml</descriptor>
                  </descriptors>
                  <finalName>fox-platform-qa-jboss-runtime-${project.version}</finalName>
                  <appendAssemblyId>false</appendAssemblyId>
                  <outputDirectory>target/</outputDirectory>
                  <workDirectory>target/assembly/work</workDirectory>
                  <tarLongFileMode>gnu</tarLongFileMode>
                </configuration>
              </execution>
            </executions>
          </plugin>
        </plugins>
      </build>
    </profile>
  </profiles>
</project><|MERGE_RESOLUTION|>--- conflicted
+++ resolved
@@ -14,11 +14,7 @@
   <parent>
     <groupId>com.camunda.fox</groupId>
     <artifactId>fox-platform-qa</artifactId>
-<<<<<<< HEAD
     <version>6.0.sprint18-SNAPSHOT</version>
-=======
-    <version>1.19.0.CR-SNAPSHOT</version>
->>>>>>> 7c935bf7
   </parent>
 
   <dependencies>
@@ -61,23 +57,15 @@
                 
                 <!-- remove activiti test classes from engine -->
                 
-<<<<<<< HEAD
-                <unzip src="target/jboss-as-${version.jboss.as}/modules/com/camunda/fox/fox-engine/main/fox-engine-${project.version}.jar" dest="target/fox-engine" />
-=======
                 <unzip src="target/jboss-as-${version.jboss.as}/modules/com/camunda/fox/fox-engine/main/fox-engine-${project.version}.jar" 
                        dest="target/fox-engine" />
->>>>>>> 7c935bf7
 
                 <delete dir="target/fox-engine/org/activiti/engine/impl/test" />
                 
                 <delete file="target/jboss-as-${version.jboss.as}/modules/com/camunda/fox/fox-engine/main/fox-engine-${project.version}.jar" />
                 
-<<<<<<< HEAD
-                <zip destfile="target/jboss-as-${version.jboss.as}/modules/com/camunda/fox/fox-engine/main/fox-engine-${project.version}.jar" basedir="target/fox-engine" />
-=======
                 <zip destfile="target/jboss-as-${version.jboss.as}/modules/com/camunda/fox/fox-engine/main/fox-engine-${project.version}.jar"
                      basedir="target/fox-engine" />
->>>>>>> 7c935bf7
               </target>
             </configuration>
           </execution>
